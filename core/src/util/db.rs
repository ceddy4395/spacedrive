--- conflicted
+++ resolved
@@ -58,38 +58,6 @@
 	Ok(client)
 }
 
-<<<<<<< HEAD
-// /// This writes a `StoredKey` to prisma
-// /// If the key is marked as memory-only, it is skipped
-// pub async fn write_storedkey_to_db(
-// 	db: &PrismaClient,
-// 	stored_key: &StoredKey,
-// ) -> Result<(), LibraryManagerError> {
-// 	if !stored_key.memory_only {
-// 		db.key()
-// 			.create(
-// 				stored_key.uuid.to_string(),
-// 				encoding::encode(&stored_key.version)?,
-// 				encoding::encode(&stored_key.key_type)?,
-// 				encoding::encode(&stored_key.algorithm)?,
-// 				encoding::encode(&stored_key.hashing_algorithm)?,
-// 				encoding::encode(&stored_key.content_salt)?,
-// 				encoding::encode(&stored_key.master_key)?,
-// 				encoding::encode(&stored_key.master_key_nonce)?,
-// 				encoding::encode(&stored_key.key_nonce)?,
-// 				encoding::encode(&stored_key.key)?,
-// 				encoding::encode(&stored_key.salt)?,
-// 				vec![],
-// 			)
-// 			.exec()
-// 			.await?;
-// 	}
-
-// 	Ok(())
-// }
-
-=======
->>>>>>> 0a6d4e49
 /// Combines an iterator of `T` and an iterator of `Option<T>`,
 /// removing any `None` values in the process
 pub fn chain_optional_iter<T>(
