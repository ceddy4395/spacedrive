--- conflicted
+++ resolved
@@ -41,35 +41,7 @@
 	NonUtf8Path(#[from] NonUtf8PathError),
 }
 
-<<<<<<< HEAD
-=======
-#[derive(Clone)]
-pub struct ThumbnailRemoverActorProxy {
-	cas_ids_to_delete_tx: chan::Sender<Vec<String>>,
-	non_indexed_thumbnails_cas_ids_tx: chan::Sender<String>,
-}
-
-impl ThumbnailRemoverActorProxy {
-	pub async fn new_non_indexed_thumbnail(&self, cas_id: String) {
-		if self
-			.non_indexed_thumbnails_cas_ids_tx
-			.send(cas_id)
-			.await
-			.is_err()
-		{
-			error!("Thumbnail remover actor is dead");
-		}
-	}
-
-	pub async fn remove_cas_ids(&self, cas_ids: Vec<String>) {
-		if self.cas_ids_to_delete_tx.send(cas_ids).await.is_err() {
-			error!("Thumbnail remover actor is dead");
-		}
-	}
-}
-
 #[derive(Debug)]
->>>>>>> 26e3b53b
 enum DatabaseMessage {
 	Add(Uuid, Arc<PrismaClient>),
 	Remove(Uuid),
