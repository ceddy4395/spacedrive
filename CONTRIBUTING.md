--- conflicted
+++ resolved
@@ -27,11 +27,7 @@
 
 #### Solve an issue
 
-<<<<<<< HEAD
-Scan through our [existing issues](https://github.com/github/docs/issues) to find one that interests you. You can narrow down the search using `labels` as filters. See [Labels](https://github.com/spacedriveapp/spacedrive/labels) for more information. As a general rule. If you find an issue to work on, you are welcome to open a PR with a fix.
-=======
-Scan through our [existing issues](https://github.com/spacedriveapp/spacedrive/issues) to find one that interests you. You can narrow down the search using `labels` as filters. See [Labels](/contributing/how-to-use-labels.md) for more information. As a general rule. If you find an issue to work on, you are welcome to open a PR with a fix.
->>>>>>> 36209d76
+Scan through our [existing issues](https://github.com/spacedriveapp/spacedrive/issues) to find one that interests you. You can narrow down the search using `labels` as filters. See [Labels](https://github.com/spacedriveapp/spacedrive/labels) for more information. As a general rule. If you find an issue to work on, you are welcome to open a PR with a fix.
 
 ### Make Changes
 
